--- conflicted
+++ resolved
@@ -288,15 +288,10 @@
         'DEV_ETP_VAR_DIR',
         os.path.join(rootdir, "var/lib/entropy"))
     default_etp_tmpdir = "/tmp"
-<<<<<<< HEAD
     default_etp_dbdir_name = "database"
 
     default_etp_dbdir = os.path.join(
         default_etp_dbdir_name, ETP_ARCH_CONST)
-=======
-
-    default_etp_dbdir = os.path.join("database", ETP_ARCH_CONST)
->>>>>>> 659ad992
     default_etp_dbfile = "packages.db"
     default_etp_dbclientfile = "equo.db"
     default_etp_client_repodir = "client"
@@ -631,10 +626,6 @@
         'systemname': "Sabayon Linux",
         # Product identificator (standard, professional...)
         'product': "standard",
-<<<<<<< HEAD
-        'errorstatus': default_etp_confdir+"/code",
-=======
->>>>>>> 659ad992
         'systemroot': original_rootdir, # default system root
         'uid': os.getuid(), # current running UID
         'entropygid': None,
